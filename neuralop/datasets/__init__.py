from .spherical_swe import load_spherical_swe
from .pt_dataset import load_pt_traintestsplit
<<<<<<< HEAD
from .pde_dataset import DarcyFlowDataset, NavierStokesDataset
from .burgers import load_burgers_1dtime
from .data_transforms import DataProcessor
=======
from .burgers import load_burgers_1dtime
from .dict_dataset import DictDataset

# only import MeshDataModule if open3d is built locally
from importlib.util import find_spec
if find_spec('open3d') is not None:
    from .mesh_datamodule import MeshDataModule
>>>>>>> ae6bdb94
<|MERGE_RESOLUTION|>--- conflicted
+++ resolved
@@ -1,15 +1,10 @@
 from .spherical_swe import load_spherical_swe
 from .pt_dataset import load_pt_traintestsplit
-<<<<<<< HEAD
 from .pde_dataset import DarcyFlowDataset, NavierStokesDataset
 from .burgers import load_burgers_1dtime
+from .dict_dataset import DictDataset
 from .data_transforms import DataProcessor
-=======
-from .burgers import load_burgers_1dtime
-from .dict_dataset import DictDataset
-
 # only import MeshDataModule if open3d is built locally
 from importlib.util import find_spec
 if find_spec('open3d') is not None:
-    from .mesh_datamodule import MeshDataModule
->>>>>>> ae6bdb94
+    from .mesh_datamodule import MeshDataModule
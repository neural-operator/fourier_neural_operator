--- conflicted
+++ resolved
@@ -2,9 +2,6 @@
 from .fno import FNO, FNO1d, FNO2d, FNO3d
 from .fno import SFNO
 from .uno import UNO
-<<<<<<< HEAD
-from .rno import RNO2d
-=======
+from .rno import RNO
 from .fnogno import FNOGNO
->>>>>>> f7d07dfe
 from .model_dispatcher import get_model
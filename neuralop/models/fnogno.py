--- conflicted
+++ resolved
@@ -20,15 +20,15 @@
         number of output channels
     projection_channels : int, defaults to 256
          number of hidden channels in embedding block of FNO.
-    gno_coord_dim : int, defaults to 3
-        dimension of GNO input data
-    gno_pos_embedding : nn.Module, defaults to None
-        if passed, applies a positional embedding to
-        input and output query points before passing into
-        the GNOBlock's kernel integral.
-
-        A common choice is ``neuralop.layers.embeddings.SinusoidalEmbedding2D``.
-
+    gno_pos_embed_type : literal `{'transformer', 'nerf'}` | None
+        type of optional sinusoidal positional embedding to use in GNOBlock,
+        by default `'transformer'`
+    gno_embed_channels: int
+        dimension of optional per-channel embedding to use in GNOBlock,
+        by default 32
+    gno_embed_max_positions: int
+        max positions of optional per-channel embedding to use in GNOBlock,
+        by default 10000. If `gno_pos_embed_type != 'transformer'`, value is unused.
     gno_radius : float, defaults to 0.033
         radius parameter to construct graph.
     gno_channel_mlp_hidden_layers : list, defaults to [512, 256]
@@ -113,12 +113,9 @@
         out_channels,
         projection_channels=256,
         gno_coord_dim=3,
-<<<<<<< HEAD
-        gno_pos_embedding=None,
-=======
-        gno_coord_embed_dim=None,
+        gno_pos_embed_type='transformer',
+        gno_embed_channels=32,
         gno_embed_max_positions=10000,
->>>>>>> 451ff257
         gno_radius=0.033,
         gno_channel_mlp_hidden_layers=[512, 256],
         gno_channel_mlp_non_linearity=F.gelu,
@@ -243,34 +240,14 @@
 
         self.gno_radius = gno_radius
 
-<<<<<<< HEAD
         self.gno = GNOBlock(
             in_channels=fno_hidden_channels,
             out_channels=fno_hidden_channels,
             radius=gno_radius,
             coord_dim=self.gno_coord_dim,
-            pos_embedding = gno_pos_embedding,
-=======
-        if gno_coord_embed_dim is not None:
-            self.pos_embed = SinusoidalEmbedding(in_channels=self.gno_coord_dim,
-                                                 num_frequencies=gno_coord_embed_dim,
-                                                 embedding_type='transformer',
-                                                 max_positions=gno_embed_max_positions)
-            # if pos embedding is provided, its outputs will have 
-            # `pos_embed.out_channels` channels when passed to the output GNO
-            self.gno_coord_dim_embed = self.pos_embed.out_channels
-        else:
-            self.pos_embed = None
-            self.gno_coord_dim_embed = gno_coord_dim
-
-        kernel_in_dim = 2 * self.gno_coord_dim_embed
-        kernel_in_dim += fno_hidden_channels if gno_transform_type != "linear" else 0
-
-        gno_channel_mlp_hidden_layers.insert(0, kernel_in_dim)
-        gno_channel_mlp_hidden_layers.append(fno_hidden_channels)
-
-        self.gno = IntegralTransform(
->>>>>>> 451ff257
+            pos_embedding_type=gno_pos_embed_type,
+            pos_embedding_channels=gno_embed_channels,
+            pos_embedding_max_positions=gno_embed_max_positions,
             channel_mlp_layers=gno_channel_mlp_hidden_layers,
             channel_mlp_non_linearity=gno_channel_mlp_non_linearity,
             transform_type=gno_transform_type,
@@ -334,33 +311,6 @@
         Compute integration region for each output point
         """
 
-<<<<<<< HEAD
-=======
-        # find neighbors, data points are latent geometry
-        # and queries are output geometry
-        in_to_out_nb = self.nb_search_out(
-            in_p.view(-1, in_p.shape[-1]), out_p, self.gno_radius
-        )
-
-        # Embed input points
-        n_in = in_p.view(-1, in_p.shape[-1]).shape[0]
-        if self.pos_embed is not None:
-            in_p_embed = self.pos_embed(
-                in_p.reshape((n_in, -1))
-                )
-        else:
-            in_p_embed = in_p.reshape((n_in, -1))
-
-        # Embed output points
-        n_out = out_p.shape[0]
-        if self.pos_embed is not None:
-            out_p_embed = self.pos_embed(
-                out_p.reshape((n_out, -1))
-            )
-        else:
-            out_p_embed = out_p  # .reshape((n_out, -1))
-
->>>>>>> 451ff257
         # (n_1*n_2*..., fno_hidden_channels)
         # if batched, (b, n1*n2*..., fno_hidden_channels)
 

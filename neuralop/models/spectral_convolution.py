from torch import nn
import torch
import itertools
import torch_harmonics as th
import tensorly as tl
from tensorly.plugins import use_opt_einsum
tl.set_backend('pytorch')

use_opt_einsum('optimal')

from tltorch.factorized_tensors.core import FactorizedTensor

einsum_symbols = 'abcdefghijklmnopqrstuvwxyzABCDEFGHIJKLMNOPQRSTUVWXYZ'

def _contract_dense(x, weight, separable=False):
    order = tl.ndim(x)
    # batch-size, in_channels, x, y...
    x_syms = list(einsum_symbols[:order])

    # in_channels, out_channels, x, y...
    weight_syms = list(x_syms[1:]) # no batch-size

    # batch-size, out_channels, x, y...
    if separable:
        out_syms = [x_syms[0]] + list(weight_syms)
    else:
        weight_syms.insert(1, einsum_symbols[order]) # outputs
        out_syms = list(weight_syms)
        out_syms[0] = x_syms[0] 

    eq= ''.join(x_syms) + ',' + ''.join(weight_syms) + '->' + ''.join(out_syms)

    if not torch.is_tensor(weight):
        weight = weight.to_tensor()

    return tl.einsum(eq, x, weight)

def _contract_dense_separable(x, weight, separable=True):
    if separable == False:
        raise ValueError('This function is only for separable=True')
    return x*weight

def _contract_cp(x, cp_weight, separable=False):
    order = tl.ndim(x)

    x_syms = str(einsum_symbols[:order])
    rank_sym = einsum_symbols[order]
    out_sym = einsum_symbols[order+1]
    out_syms = list(x_syms)
    if separable:
        factor_syms = [einsum_symbols[1]+rank_sym] #in only
    else:
        out_syms[1] = out_sym
        factor_syms = [einsum_symbols[1]+rank_sym,out_sym+rank_sym] #in, out
    factor_syms += [xs+rank_sym for xs in x_syms[2:]] #x, y, ...
    eq = x_syms + ',' + rank_sym + ',' + ','.join(factor_syms) + '->' + ''.join(out_syms)

    return tl.einsum(eq, x, cp_weight.weights, *cp_weight.factors)
 

def _contract_tucker(x, tucker_weight, separable=False):
    order = tl.ndim(x)

    x_syms = str(einsum_symbols[:order])
    out_sym = einsum_symbols[order]
    out_syms = list(x_syms)
    if separable:
        core_syms = einsum_symbols[order+1:2*order]
        # factor_syms = [einsum_symbols[1]+core_syms[0]] #in only
        factor_syms = [xs+rs for (xs, rs) in zip(x_syms[1:], core_syms)] #x, y, ...

    else:
        core_syms = einsum_symbols[order+1:2*order+1]
        out_syms[1] = out_sym
        factor_syms = [einsum_symbols[1]+core_syms[0], out_sym+core_syms[1]] #out, in
        factor_syms += [xs+rs for (xs, rs) in zip(x_syms[2:], core_syms[2:])] #x, y, ...
    
    eq = x_syms + ',' + core_syms + ',' + ','.join(factor_syms) + '->' + ''.join(out_syms)

    return tl.einsum(eq, x, tucker_weight.core, *tucker_weight.factors)


def _contract_tt(x, tt_weight, separable=False):
    order = tl.ndim(x)

    x_syms = list(einsum_symbols[:order])
    weight_syms = list(x_syms[1:]) # no batch-size
    if not separable:
        weight_syms.insert(1, einsum_symbols[order]) # outputs
        out_syms = list(weight_syms)
        out_syms[0] = x_syms[0]
    else:
        out_syms = list(x_syms)
    rank_syms = list(einsum_symbols[order+1:])
    tt_syms = []
    for i, s in enumerate(weight_syms):
        tt_syms.append([rank_syms[i], s, rank_syms[i+1]])
    eq = ''.join(x_syms) + ',' + ','.join(''.join(f) for f in tt_syms) + '->' + ''.join(out_syms)

    return tl.einsum(eq, x, *tt_weight.factors)


def get_contract_fun(weight, implementation='reconstructed', separable=False):
    """Generic ND implementation of Fourier Spectral Conv contraction
    
    Parameters
    ----------
    weight : tensorly-torch's FactorizedTensor
    implementation : {'reconstructed', 'factorized'}, default is 'reconstructed'
        whether to reconstruct the weight and do a forward pass (reconstructed)
        or contract directly the factors of the factorized weight with the input (factorized)
    
    Returns
    -------
    function : (x, weight) -> x * weight in Fourier space
    """
    if implementation == 'reconstructed':
        if separable:
            print('SEPARABLE')
            return _contract_dense_separable
        else:
            return _contract_dense
    elif implementation == 'factorized':
        if torch.is_tensor(weight):
            return _contract_dense
        elif isinstance(weight, FactorizedTensor):
            if weight.name.lower().endswith('dense'):
                return _contract_dense
            elif weight.name.lower().endswith('tucker'):
                return _contract_tucker
            elif weight.name.lower().endswith('tt'):
                return _contract_tt
            elif weight.name.lower().endswith('cp'):
                return _contract_cp
            else:
                raise ValueError(f'Got unexpected factorized weight type {weight.name}')
        else:
            raise ValueError(f'Got unexpected weight type of class {weight.__class__.__name__}')
    else:
        raise ValueError(f'Got {implementation=}, expected "reconstructed" or "factorized"')


class FactorizedSpectralConv(nn.Module):
    """Generic N-Dimensional Fourier Neural Operator

    Parameters
    ----------
    in_channels : int, optional
        Number of input channels
    out_channels : int, optional
        Number of output channels
    n_modes : int tuple
        total number of modes to keep in Fourier Layer, along each dim
    separable : bool, default is True
    init_std : float or 'auto', default is 'auto'
        std to use for the init
    n_layers : int, optional
        Number of Fourier Layers, by default 4
    incremental_n_modes : None or int tuple, default is None
        * If not None, this allows to incrementally increase the number of modes in Fourier domain 
          during training. Has to verify n <= N for (n, m) in zip(incremental_n_modes, n_modes).
        
        * If None, all the n_modes are used.

        This can be updated dynamically during training.
    joint_factorization : bool, optional
        Whether all the Fourier Layers should be parametrized by a single tensor (vs one per layer), by default False
    rank : float or rank, optional
        Rank of the tensor factorization of the Fourier weights, by default 1.0
    factorization : str, {'tucker', 'cp', 'tt'}, optional
        Tensor factorization of the parameters weight to use, by default 'tucker'
    fixed_rank_modes : bool, optional
        Modes to not factorize, by default False
    fft_norm : str, optional
        by default 'forward'
    implementation : {'factorized', 'reconstructed'}, optional, default is 'factorized'
        If factorization is not None, forward mode to use::
        * `reconstructed` : the full weight tensor is reconstructed from the factorization and used for the forward pass
        * `factorized` : the input is directly contracted with the factors of the decomposition
    decomposition_kwargs : dict, optional, default is {}
        Optionaly additional parameters to pass to the tensor decomposition
    """
    def __init__(self, in_channels, out_channels, n_modes, incremental_n_modes=None, bias=True,
                 n_layers=1, separable=False, output_scaling_factor=None,
                 rank=0.5, factorization='cp', implementation='reconstructed', fno_block_precision='full',
                 fixed_rank_modes=False, joint_factorization=False, decomposition_kwargs=dict(),
                 init_std='auto', fft_norm='backward'):
        super().__init__()

        self.in_channels = in_channels
        self.out_channels = out_channels
        self.joint_factorization = joint_factorization

        # We index quadrands only
        # n_modes is the total number of modes kept along each dimension
        # half_n_modes is half of that except in the last mode, correponding to the number of modes to keep in *each* quadrant for each dim
        if isinstance(n_modes, int):
            n_modes = [n_modes]
        self.n_modes = n_modes
        self.order = len(n_modes)

        half_total_n_modes = [m//2 for m in n_modes]
        self.half_total_n_modes = half_total_n_modes

        # We use half_total_n_modes to build the full weights
        # During training we can adjust incremental_n_modes which will also
        # update half_n_modes 
        # So that we can train on a smaller part of the Fourier modes and total weights
        self.incremental_n_modes = incremental_n_modes

        self.rank = rank
        self.factorization = factorization
        self.n_layers = n_layers
        self.implementation = implementation

        if output_scaling_factor is not None:
            if isinstance(output_scaling_factor, (float, int)):
                output_scaling_factor = [[float(output_scaling_factor)]*len(self.n_modes)]*n_layers
            elif isinstance(output_scaling_factor[0], (float, int)):
                output_scaling_factor = [[s]*len(self.n_modes) for s in output_scaling_factor]
        self.output_scaling_factor = output_scaling_factor

        if init_std == 'auto':
            init_std = (1 / (in_channels * out_channels))
        else:
            init_std = 0.02

        if isinstance(fixed_rank_modes, bool):
            if fixed_rank_modes:
                # If bool, keep the number of layers fixed
                fixed_rank_modes=[0]
            else:
                fixed_rank_modes=None
        self.fft_norm = fft_norm

        # Make sure we are using a Complex Factorized Tensor to parametrize the conv
        if factorization is None:
            factorization = 'Dense' # No factorization
        if not factorization.lower().startswith('complex'):
            factorization = f'Complex{factorization}'

        if separable:
            if in_channels != out_channels:
                raise ValueError('To use separable Fourier Conv, in_channels must be equal to out_channels, ',
                                 f'but got {in_channels=} and {out_channels=}')
            weight_shape = (in_channels, *half_total_n_modes)
        else:
            weight_shape = (in_channels, out_channels, *half_total_n_modes)
        self.separable = separable

        self.n_weights_per_layer = 2**(self.order-1)
        if joint_factorization:
            self.weight = FactorizedTensor.new((self.n_weights_per_layer*n_layers, *weight_shape),
                                                rank=self.rank, factorization=factorization, 
                                                fixed_rank_modes=fixed_rank_modes,
                                                **decomposition_kwargs)
            self.weight.normal_(0, init_std)
        else:
            self.weight = nn.ModuleList([
                 FactorizedTensor.new(
                    weight_shape,
                    rank=self.rank, factorization=factorization, 
                    fixed_rank_modes=fixed_rank_modes,
                    **decomposition_kwargs
                    ) for _ in range(self.n_weights_per_layer*n_layers)]
                )
            for w in self.weight:
                w.normal_(0, init_std)
        self._contract = get_contract_fun(self.weight[0], implementation=implementation, separable=separable)

        if bias:
            self.bias = nn.Parameter(init_std * torch.randn(*((n_layers, self.out_channels) + (1, )*self.order)))
        else:
            self.bias = None

    def _get_weight(self, index):
        if self.incremental_n_modes is not None:
            return self.weight[index][self.weight_slices]
        else:
            return self.weight[index]

    @property
    def incremental_n_modes(self):
        return self._incremental_n_modes

    @incremental_n_modes.setter
    def incremental_n_modes(self, incremental_n_modes):
        if incremental_n_modes is None:
            self._incremental_n_modes = None
            self.half_n_modes = [m//2 for m in self.n_modes]

        else:
            if isinstance(incremental_n_modes, int):
                self._incremental_n_modes = [incremental_n_modes]*len(self.n_modes)
            else:
                if len(incremental_n_modes) == len(self.n_modes):
                    self._incremental_n_modes = incremental_n_modes
                else:
                    raise ValueError(f'Provided {incremental_n_modes} for actual n_modes={self.n_modes}.')
            self.weight_slices = [slice(None)]*2 + [slice(None, n//2) for n in self._incremental_n_modes]
            self.half_n_modes = [m//2 for m in self._incremental_n_modes]

    def forward(self, x, indices=0, output_shape = None):
        """Generic forward pass for the Factorized Spectral Conv

        Parameters
        ----------
        x : torch.Tensor
            input activation of size (batch_size, channels, d1, ..., dN)
        indices : int, default is 0
            if joint_factorization, index of the layers for n_layers > 1

        Returns
        -------
        tensorized_spectral_conv(x)
        """
        batchsize, channels, *mode_sizes = x.shape

        fft_size = list(mode_sizes)
        fft_size[-1] = fft_size[-1]//2 + 1 # Redundant last coefficient
        
        #Compute Fourier coeffcients
        fft_dims = list(range(-self.order, 0))
        x = torch.fft.rfftn(x.float(), norm=self.fft_norm, dim=fft_dims)

        out_fft = torch.zeros([batchsize, self.out_channels, *fft_size], device=x.device, dtype=torch.cfloat)
        
        # We contract all corners of the Fourier coefs
        # Except for the last mode: there, we take all coefs as redundant modes were already removed
        mode_indexing = [((None, m), (-m, None)) for m in self.half_n_modes[:-1]] + [((None, self.half_n_modes[-1]), )]

        for i, boundaries in enumerate(itertools.product(*mode_indexing)):
            # Keep all modes for first 2 modes (batch-size and channels)
            idx_tuple = [slice(None), slice(None)] + [slice(*b) for b in boundaries]

            # For 2D: [:, :, :height, :width] and [:, :, -height:, width]
            out_fft[idx_tuple] = self._contract(x[idx_tuple], self._get_weight(self.n_weights_per_layer*indices + i), separable=self.separable)

        if self.output_scaling_factor is not None and output_shape is None:
            mode_sizes = tuple([int(round(s*r)) for (s, r) in zip(mode_sizes, self.output_scaling_factor[indices])])

        if output_shape is not None:
            mode_sizes = output_shape
        

        x = torch.fft.irfftn(out_fft, s=(mode_sizes), norm=self.fft_norm)

        if self.bias is not None:
            x = x + self.bias[indices, ...]

        return x

    def get_conv(self, indices):
        """Returns a sub-convolutional layer from the joint parametrize main-convolution

        The parametrization of sub-convolutional layers is shared with the main one.
        """
        if self.n_layers == 1:
            raise ValueError('A single convolution is parametrized, directly use the main class.')
        
        return SubConv(self, indices)
    
    def __getitem__(self, indices):
        return self.get_conv(indices)



class SubConv(nn.Module):
    """Class representing one of the convolutions from the mother joint factorized convolution

    Notes
    -----
    This relies on the fact that nn.Parameters are not duplicated:
    if the same nn.Parameter is assigned to multiple modules, they all point to the same data, 
    which is shared.
    """
    def __init__(self, main_conv, indices):
        super().__init__()
        self.main_conv = main_conv
        self.indices = indices
    
    def forward(self, x):
        return self.main_conv.forward(x, self.indices)


class FactorizedSpectralConv1d(FactorizedSpectralConv):
    def forward(self, x, indices=0):
        batchsize, channels, width = x.shape

        x = torch.fft.rfft(x, norm=self.fft_norm)

        out_fft = torch.zeros([batchsize, self.out_channels,  width//2 + 1], device=x.device, dtype=torch.cfloat)
        out_fft[:, :, :self.half_n_modes[0]] = self._contract(x[:, :, :self.half_n_modes[0]], self._get_weight(indices), separable=self.separable)
        
        if self.output_scaling_factor is not None:
            width = int(round(width*self.output_scaling_factor[0]))

        x = torch.fft.irfft(out_fft, n=width, norm=self.fft_norm)

        if self.bias is not None:
            x = x + self.bias[indices, ...]

        return x


class FactorizedSpectralConv2d(FactorizedSpectralConv):
    def forward(self, x, indices=0):
        batchsize, channels, height, width = x.shape

        x = torch.fft.rfft2(x.float(), norm=self.fft_norm)

        # The output will be of size (batch_size, self.out_channels, x.size(-2), x.size(-1)//2 + 1)
        out_fft = torch.zeros([batchsize, self.out_channels, height, width//2 + 1], dtype=x.dtype, device=x.device)

        # upper block (truncate high freq)
        out_fft[:, :, :self.half_n_modes[0], :self.half_n_modes[1]] = self._contract(x[:, :, :self.half_n_modes[0], :self.half_n_modes[1]], 
                                                                              self._get_weight(2*indices), separable=self.separable)
        # Lower block
        out_fft[:, :, -self.half_n_modes[0]:, :self.half_n_modes[1]] = self._contract(x[:, :, -self.half_n_modes[0]:, :self.half_n_modes[1]],
                                                                              self._get_weight(2*indices + 1), separable=self.separable)
        
        if self.output_scaling_factor is not None:
            width = int(round(width*self.output_scaling_factor[indices][0]))
            height = int(round(height*self.output_scaling_factor[indices][1]))

        x = torch.fft.irfft2(out_fft, s=(height, width), dim=(-2, -1), norm=self.fft_norm)

        if self.bias is not None:
            x = x + self.bias[indices, ...]

        return x


class FactorizedSpectralConv3d(FactorizedSpectralConv):
    def forward(self, x, indices=0):
        batchsize, channels, height, width, depth = x.shape

        x = torch.fft.rfftn(x.float(), norm=self.fft_norm, dim=[-3, -2, -1])

        out_fft = torch.zeros([batchsize, self.out_channels, height, width, depth//2 + 1], device=x.device, dtype=torch.cfloat)

        out_fft[:, :, :self.half_n_modes[0], :self.half_n_modes[1], :self.half_n_modes[2]] = self._contract(
            x[:, :, :self.half_n_modes[0], :self.half_n_modes[1], :self.half_n_modes[2]], self._get_weight(4*indices + 0), separable=self.separable)
        out_fft[:, :, :self.half_n_modes[0], -self.half_n_modes[1]:, :self.half_n_modes[2]] = self._contract(
            x[:, :, :self.half_n_modes[0], -self.half_n_modes[1]:, :self.half_n_modes[2]], self._get_weight(4*indices + 1), separable=self.separable)
        out_fft[:, :, -self.half_n_modes[0]:, :self.half_n_modes[1], :self.half_n_modes[2]] = self._contract(
            x[:, :, -self.half_n_modes[0]:, :self.half_n_modes[1], :self.half_n_modes[2]], self._get_weight(4*indices + 2), separable=self.separable)
        out_fft[:, :, -self.half_n_modes[0]:, -self.half_n_modes[1]:, :self.half_n_modes[2]] = self._contract(
            x[:, :, -self.half_n_modes[0]:, -self.half_n_modes[1]:, :self.half_n_modes[2]], self._get_weight(4*indices + 3), separable=self.separable)
        
        if self.output_scaling_factor is not None:
            width = int(round(width*self.output_scaling_factor[0]))
            height = int(round(height*self.output_scaling_factor[1]))
            depth = int(round(depth*self.output_scaling_factor[2]))

        x = torch.fft.irfftn(out_fft, s=(height, width, depth), norm=self.fft_norm)

        if self.bias is not None:
            x = x + self.bias[indices, ...]
<<<<<<< HEAD
        return x
    

    
    
###
# Can not be pushed directly in the NeuralOperator 
###
class SpectralConvKernel2d(FactorizedSpectralConv):
    '''
    fft_type = {'sph', 'norm'}, if 'sph' it uses the speherical Fourier Transform 
    '''
    def __init__(self, in_channels, out_channels, n_modes, incremental_n_modes=None, bias=True,
                 n_layers=1, separable=False, output_scaling_factor=None,
                 rank=0.5, factorization='cp', implementation='reconstructed', 
                 fixed_rank_modes=False, joint_factorization=False, decomposition_kwargs=dict(),
                 init_std='auto', fft_norm='forward', fft_type = 'sht',  sht_nlat = 180, sht_nlon = 360, sht_grid="legendre-gauss", sht_norm="ortho"):
        super().__init__(in_channels, out_channels, n_modes, incremental_n_modes, bias,
                 n_layers, separable, output_scaling_factor,
                 rank, factorization, implementation, 
                 fixed_rank_modes, joint_factorization, decomposition_kwargs,
                 init_std, fft_norm)

        #self.shared = shared
        
        hm1, hm2 = self.half_n_modes[0], self.half_n_modes[1]
        if self.factorization is None:
            self.W1 = nn.Parameter(torch.empty(hm1, hm2, hm1, hm2, dtype = torch.cfloat))
            self.W2 = nn.Parameter(torch.empty(hm1, hm2, hm1, hm2, dtype = torch.cfloat))
            self.reset_parameter()
        self.sht_grid = sht_grid
        self.sht_norm = sht_norm
        self.fft_type = fft_type
        
        ####
        # This following line might have a version dependent nature
        ####
        if self.output_scaling_factor is not None:
            out_nlat = int(round(sht_nlat * self.output_scaling_factor[0][0]))
            out_nlon = int(round(sht_nlon * self.output_scaling_factor[0][1]))
        

        if fft_type == 'sht':
            self.forward_fft = th.RealSHT(sht_nlat, sht_nlon, grid = self.sht_grid, norm= self.sht_norm)
            self.inverse_fft = th.InverseRealSHT(out_nlat, out_nlon, grid = self.sht_grid, norm= self.sht_norm)
            

    def reset_parameter(self):
        # Initial model parameters.
        scaling_factor = 1/(self.in_channels * self.half_n_modes[0]*self.half_n_modes[1])**0.5
        torch.nn.init.normal_(self.W1, mean=0.0, std=scaling_factor)
        torch.nn.init.normal_(self.W2, mean=0.0, std=scaling_factor)
    
    def mode_mixer(self, input, weights):
        return torch.einsum("bimn,mnop->biop", input, weights)
    
    def forward(self, x, indices=0, output_shape = None):
        batchsize, channels, height, width = x.shape

        if self.fft_type == 'sht':
            if self.forward_fft.nlat != x.shape[-2] or self.forward_fft.nlon != x.shape[-1]:
                self.forward_fft = th.RealSHT(x.shape[-2], x.shape[-1], grid = self.sht_grid, norm= self.sht_norm).to(x.device)
            x = self.forward_fft(x.double()).to(dtype = torch.cfloat)
        else:
            x = torch.fft.rfft2(x.float(), norm=self.fft_norm)

        #mode mixer
        #uses separate MLP to mix mode along each co-dim/channels
    

        if self.factorization is None:
            x[:,:, :self.half_n_modes[0], :self.half_n_modes[1]] = self.mode_mixer(x[:,:, :self.half_n_modes[0], :self.half_n_modes[1]].clone(), self.W1)
            x[:,:, -self.half_n_modes[0]:, :self.half_n_modes[1]] = self.mode_mixer(x[:,:, -self.half_n_modes[0]:, :self.half_n_modes[1]].clone(), self.W2)
        

        #spectral conv / channel mixer
        
        # The output will be of size (batch_size, self.out_channels, x.size(-2), x.size(-1)//2 + 1)
        out_fft = torch.zeros([batchsize, self.out_channels, height, width//2 + 1], dtype=x.dtype, device=x.device)

        # upper block (truncate high freq)
        out_fft[:, :, :self.half_n_modes[0], :self.half_n_modes[1]] = self._contract(x[:, :, :self.half_n_modes[0], :self.half_n_modes[1]], 
                                                                              self._get_weight(2*indices), separable=self.separable)
        # Lower block
        out_fft[:, :, -self.half_n_modes[0]:, :self.half_n_modes[1]] = self._contract(x[:, :, -self.half_n_modes[0]:, :self.half_n_modes[1]],
                                                                              self._get_weight(2*indices + 1), separable=self.separable)
            
        if self.output_scaling_factor is not None and output_shape is None:
            height = int(round(height*self.output_scaling_factor[indices][0]))
            width = int(round(width*self.output_scaling_factor[indices][1]))
            
        if output_shape is not None:
            height = output_shape[0]
            width = output_shape[1]

        if self.fft_type == 'sht':
            if self.inverse_fft.lmax != out_fft.shape[-2] or self.inverse_fft.mmax != out_fft.shape[-1] or self.inverse_fft.nlat != height or self.inverse_fft.nlon != width :
                 self.inverse_fft = th.InverseRealSHT(height, width, lmax= out_fft.shape[-2], mmax= out_fft.shape[-1], grid = self.sht_grid, norm= self.sht_norm).to(x.device)
            x = self.inverse_fft(out_fft.to(dtype= torch.cdouble)).float()
        else:
            x = torch.fft.irfft2(out_fft, s=(height, width), dim=(-2, -1), norm=self.fft_norm)        

        if self.bias is not None:
            x = x + self.bias[indices, ...]
=======
>>>>>>> 1ea96afd
        return x<|MERGE_RESOLUTION|>--- conflicted
+++ resolved
@@ -457,111 +457,4 @@
 
         if self.bias is not None:
             x = x + self.bias[indices, ...]
-<<<<<<< HEAD
-        return x
-    
-
-    
-    
-###
-# Can not be pushed directly in the NeuralOperator 
-###
-class SpectralConvKernel2d(FactorizedSpectralConv):
-    '''
-    fft_type = {'sph', 'norm'}, if 'sph' it uses the speherical Fourier Transform 
-    '''
-    def __init__(self, in_channels, out_channels, n_modes, incremental_n_modes=None, bias=True,
-                 n_layers=1, separable=False, output_scaling_factor=None,
-                 rank=0.5, factorization='cp', implementation='reconstructed', 
-                 fixed_rank_modes=False, joint_factorization=False, decomposition_kwargs=dict(),
-                 init_std='auto', fft_norm='forward', fft_type = 'sht',  sht_nlat = 180, sht_nlon = 360, sht_grid="legendre-gauss", sht_norm="ortho"):
-        super().__init__(in_channels, out_channels, n_modes, incremental_n_modes, bias,
-                 n_layers, separable, output_scaling_factor,
-                 rank, factorization, implementation, 
-                 fixed_rank_modes, joint_factorization, decomposition_kwargs,
-                 init_std, fft_norm)
-
-        #self.shared = shared
-        
-        hm1, hm2 = self.half_n_modes[0], self.half_n_modes[1]
-        if self.factorization is None:
-            self.W1 = nn.Parameter(torch.empty(hm1, hm2, hm1, hm2, dtype = torch.cfloat))
-            self.W2 = nn.Parameter(torch.empty(hm1, hm2, hm1, hm2, dtype = torch.cfloat))
-            self.reset_parameter()
-        self.sht_grid = sht_grid
-        self.sht_norm = sht_norm
-        self.fft_type = fft_type
-        
-        ####
-        # This following line might have a version dependent nature
-        ####
-        if self.output_scaling_factor is not None:
-            out_nlat = int(round(sht_nlat * self.output_scaling_factor[0][0]))
-            out_nlon = int(round(sht_nlon * self.output_scaling_factor[0][1]))
-        
-
-        if fft_type == 'sht':
-            self.forward_fft = th.RealSHT(sht_nlat, sht_nlon, grid = self.sht_grid, norm= self.sht_norm)
-            self.inverse_fft = th.InverseRealSHT(out_nlat, out_nlon, grid = self.sht_grid, norm= self.sht_norm)
-            
-
-    def reset_parameter(self):
-        # Initial model parameters.
-        scaling_factor = 1/(self.in_channels * self.half_n_modes[0]*self.half_n_modes[1])**0.5
-        torch.nn.init.normal_(self.W1, mean=0.0, std=scaling_factor)
-        torch.nn.init.normal_(self.W2, mean=0.0, std=scaling_factor)
-    
-    def mode_mixer(self, input, weights):
-        return torch.einsum("bimn,mnop->biop", input, weights)
-    
-    def forward(self, x, indices=0, output_shape = None):
-        batchsize, channels, height, width = x.shape
-
-        if self.fft_type == 'sht':
-            if self.forward_fft.nlat != x.shape[-2] or self.forward_fft.nlon != x.shape[-1]:
-                self.forward_fft = th.RealSHT(x.shape[-2], x.shape[-1], grid = self.sht_grid, norm= self.sht_norm).to(x.device)
-            x = self.forward_fft(x.double()).to(dtype = torch.cfloat)
-        else:
-            x = torch.fft.rfft2(x.float(), norm=self.fft_norm)
-
-        #mode mixer
-        #uses separate MLP to mix mode along each co-dim/channels
-    
-
-        if self.factorization is None:
-            x[:,:, :self.half_n_modes[0], :self.half_n_modes[1]] = self.mode_mixer(x[:,:, :self.half_n_modes[0], :self.half_n_modes[1]].clone(), self.W1)
-            x[:,:, -self.half_n_modes[0]:, :self.half_n_modes[1]] = self.mode_mixer(x[:,:, -self.half_n_modes[0]:, :self.half_n_modes[1]].clone(), self.W2)
-        
-
-        #spectral conv / channel mixer
-        
-        # The output will be of size (batch_size, self.out_channels, x.size(-2), x.size(-1)//2 + 1)
-        out_fft = torch.zeros([batchsize, self.out_channels, height, width//2 + 1], dtype=x.dtype, device=x.device)
-
-        # upper block (truncate high freq)
-        out_fft[:, :, :self.half_n_modes[0], :self.half_n_modes[1]] = self._contract(x[:, :, :self.half_n_modes[0], :self.half_n_modes[1]], 
-                                                                              self._get_weight(2*indices), separable=self.separable)
-        # Lower block
-        out_fft[:, :, -self.half_n_modes[0]:, :self.half_n_modes[1]] = self._contract(x[:, :, -self.half_n_modes[0]:, :self.half_n_modes[1]],
-                                                                              self._get_weight(2*indices + 1), separable=self.separable)
-            
-        if self.output_scaling_factor is not None and output_shape is None:
-            height = int(round(height*self.output_scaling_factor[indices][0]))
-            width = int(round(width*self.output_scaling_factor[indices][1]))
-            
-        if output_shape is not None:
-            height = output_shape[0]
-            width = output_shape[1]
-
-        if self.fft_type == 'sht':
-            if self.inverse_fft.lmax != out_fft.shape[-2] or self.inverse_fft.mmax != out_fft.shape[-1] or self.inverse_fft.nlat != height or self.inverse_fft.nlon != width :
-                 self.inverse_fft = th.InverseRealSHT(height, width, lmax= out_fft.shape[-2], mmax= out_fft.shape[-1], grid = self.sht_grid, norm= self.sht_norm).to(x.device)
-            x = self.inverse_fft(out_fft.to(dtype= torch.cdouble)).float()
-        else:
-            x = torch.fft.irfft2(out_fft, s=(height, width), dim=(-2, -1), norm=self.fft_norm)        
-
-        if self.bias is not None:
-            x = x + self.bias[indices, ...]
-=======
->>>>>>> 1ea96afd
         return x
--- conflicted
+++ resolved
@@ -17,21 +17,7 @@
             scaling is performed
     axis: axis or dimensions along which interpolation will be performed. 
     """
-<<<<<<< HEAD
-    """
-    A module for generic n-dimentional interpolation (Fourier resampling).
 
-    Parameters
-    ----------
-    x : torch.Tensor
-            input activation of size (batch_size, channels, d1, ..., dN)
-    res_scale: int or tuple
-            Scaling factor along each of the dimensions in 'axis' parameter. If res_scale is scaler, then isotropic 
-            scaling is performed
-    axis: axis or dimensions along which interpolation will be performed. 
-    """
-=======
->>>>>>> 41b9d234
     if isinstance(res_scale, (float, int)):
         if axis is None:
             axis = list(range(2, x.ndim))

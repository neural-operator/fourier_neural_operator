--- conflicted
+++ resolved
@@ -145,14 +145,10 @@
             if self.convs.output_scaling_factor is not None:
                 x_skip_mlp = resample(x_skip_mlp, self.output_scaling_factor[index]\
                                       , list(range(-len(self.output_scaling_factor[index]), 0)), output_shape = output_shape )
-<<<<<<< HEAD
-                
-=======
         
         if self.stabilizer == 'tanh':
             x = torch.tanh(x)
 
->>>>>>> 1d45480a
         x_fno = self.convs(x, index, output_shape=output_shape)
 
         if not self.preactivation and self.norm is not None:
@@ -220,4 +216,4 @@
         self.indices = indices
     
     def forward(self, x):
-        return self.main_module.forward(x, self.indices)+        return self.main_module.forward(x, self.indices)   return self.main_module.forward(x, self.indices)